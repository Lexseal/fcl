--- conflicted
+++ resolved
@@ -1,10 +1,6 @@
 # GCC
 if(CMAKE_COMPILER_IS_GNUCXX)
-<<<<<<< HEAD
-    add_definitions(-std=c++11 -W -Wall -g -Wextra -Wpedantic -Wno-unused-parameter)
-=======
-    add_definitions(-std=c++11 -W -Wall -Wextra -Wpedantic -Wno-missing-field-initializers -Wno-unused-parameter)
->>>>>>> aae59c46
+    add_definitions(-std=c++11 -W -Wall -Wextra -Wpedantic -Wno-unused-parameter)
     if(FCL_TREAT_WARNINGS_AS_ERRORS)
         add_definitions(-Werror)
     endif()
